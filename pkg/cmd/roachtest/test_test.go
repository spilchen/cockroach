// Copyright 2018 The Cockroach Authors.
//
// Use of this software is governed by the CockroachDB Software License
// included in the /LICENSE file.

package main

import (
	"bytes"
	"context"
	"io"
	"math/rand"
	"path/filepath"
	"regexp"
	"sort"
	"strings"
	"sync"
	"sync/atomic"
	"testing"
	"time"

	"github.com/cockroachdb/cockroach/pkg/cmd/roachtest/cluster"
	"github.com/cockroachdb/cockroach/pkg/cmd/roachtest/registry"
	"github.com/cockroachdb/cockroach/pkg/cmd/roachtest/roachtestflags"
	"github.com/cockroachdb/cockroach/pkg/cmd/roachtest/roachtestutil/task"
	"github.com/cockroachdb/cockroach/pkg/cmd/roachtest/spec"
	"github.com/cockroachdb/cockroach/pkg/cmd/roachtest/test"
	"github.com/cockroachdb/cockroach/pkg/roachprod"
	"github.com/cockroachdb/cockroach/pkg/roachprod/cloud"
	rperrors "github.com/cockroachdb/cockroach/pkg/roachprod/errors"
	"github.com/cockroachdb/cockroach/pkg/roachprod/logger"
	"github.com/cockroachdb/cockroach/pkg/roachprod/vm"
	"github.com/cockroachdb/cockroach/pkg/roachprod/vm/gce"
	"github.com/cockroachdb/cockroach/pkg/testutils"
	"github.com/cockroachdb/cockroach/pkg/util/stop"
	"github.com/cockroachdb/cockroach/pkg/util/syncutil"
	"github.com/cockroachdb/errors"
	"github.com/kr/pretty"
	"github.com/stretchr/testify/require"
)

const OwnerUnitTest registry.Owner = `unowned`

const defaultParallelism = 10

func mkReg(t *testing.T) testRegistryImpl {
	t.Helper()
	return makeTestRegistry()
}

func nilLogger() *logger.Logger {
	lcfg := logger.Config{
		Stdout: io.Discard,
		Stderr: io.Discard,
	}
	l, err := lcfg.NewLogger("" /* path */)
	if err != nil {
		panic(err)
	}
	return l
}

func defaultClusterOpt() clustersOpt {
	return clustersOpt{
		typ:       roachprodCluster,
		user:      "test_user",
		cpuQuota:  1000,
		debugMode: NoDebug,
	}
}

func defaultLoggingOpt(buf *syncedBuffer) loggingOpt {
	return loggingOpt{
		l:            nilLogger(),
		tee:          logger.NoTee,
		stdout:       buf,
		stderr:       buf,
		artifactsDir: "",
	}
}

func TestRunnerRun(t *testing.T) {
	ctx := context.Background()

	r := mkReg(t)
	r.Add(registry.TestSpec{
		Name:             "pass",
		Owner:            OwnerUnitTest,
		Run:              func(ctx context.Context, t test.Test, c cluster.Cluster) {},
		Cluster:          r.MakeClusterSpec(0),
		CompatibleClouds: registry.AllExceptAWS,
		Suites:           registry.Suites(registry.Nightly),
	})
	r.Add(registry.TestSpec{
		Name:  "fail",
		Owner: OwnerUnitTest,
		Run: func(ctx context.Context, t test.Test, c cluster.Cluster) {
			t.Fatal("failed")
		},
		Cluster:          r.MakeClusterSpec(0),
		CompatibleClouds: registry.AllExceptAWS,
		Suites:           registry.Suites(registry.Nightly),
	})
	r.Add(registry.TestSpec{
		Name:  "errors",
		Owner: OwnerUnitTest,
		Run: func(ctx context.Context, t test.Test, c cluster.Cluster) {
			t.Errorf("first %s", "error")
			t.Errorf("second error")
		},
		Cluster:          r.MakeClusterSpec(0),
		CompatibleClouds: registry.AllExceptAWS,
		Suites:           registry.Suites(registry.Nightly),
	})
	r.Add(registry.TestSpec{
		Name:  "panic",
		Owner: OwnerUnitTest,
		Run: func(ctx context.Context, t test.Test, c cluster.Cluster) {
			sl := []int{0}
			// We need to throw the RoachVet linter off our scent since it's pretty
			// good at figuring out static out of bound indexing.
			idx := rand.Intn(2) + 1 // definitely out of bounds
			t.L().Printf("boom %d", sl[idx])
		},
		Cluster:          r.MakeClusterSpec(0),
		CompatibleClouds: registry.AllExceptAWS,
		Suites:           registry.Suites(registry.Nightly),
	})

	testCases := []struct {
		filters []string
		expErr  string
		expOut  string
	}{
		{filters: nil, expErr: "some tests failed"},
		{filters: []string{"pass"}},
		{filters: []string{"fail"}, expErr: "some tests failed"},
		{filters: []string{"pass|fail"}, expErr: "some tests failed"},
		{filters: []string{"pass", "fail"}, expErr: "some tests failed"},
		{filters: []string{"notests"}, expErr: "no test"},
		{filters: []string{"errors"}, expErr: "some tests failed", expOut: "second error"},
		{filters: []string{"panic"}, expErr: "some tests failed", expOut: "index out of range"},
	}
	for _, c := range testCases {
		t.Run("", func(t *testing.T) {
			rt := setupRunnerTest(t, r, c.filters)

			const count = 1
			err := rt.runner.Run(ctx, rt.tests, count, defaultParallelism, rt.copt, testOpts{}, rt.lopt)

			assertTestCompletion(t, rt.tests, c.filters, rt.runner.getCompletedTests(), err, c.expErr)

			// N.B. skip the case of no matching tests
			if len(rt.tests) > 0 {
				// run _with_ cluster allocator error injection
				copt := rt.copt
				copt.preAllocateClusterFn = func(ctx context.Context, t registry.TestSpec, arch vm.CPUArch) error {
					return errors.New("cluster creation failed")
				}
				err = rt.runner.Run(ctx, rt.tests, count, defaultParallelism, copt, testOpts{}, rt.lopt)

				assertTestCompletion(t,
					rt.tests, c.filters, rt.runner.getCompletedTests(),
					err, "some clusters could not be created",
				)
			}
			out := rt.stdout.String() + "\n" + rt.stderr.String()
			if exp := c.expOut; exp != "" && !strings.Contains(out, exp) {
				t.Fatalf("'%s' not found in output:\n%s", exp, out)
			}
			t.Log(out)
		})
	}
}

func TestRunnerEncryptionAtRest(t *testing.T) {
	// Verify that if a test opts into EncryptionMetamorphic, it will
	// (eventually) get a cluster that has encryption at rest enabled.
	{
		prevProb := roachtestflags.EncryptionProbability
		roachtestflags.EncryptionProbability = 0.5 // --metamorphic-encrypt-probability=0.5
		defer func() {
			roachtestflags.EncryptionProbability = prevProb
		}()
	}
	r := mkReg(t)
	var sawEncrypted int32 // atomic
	r.Add(registry.TestSpec{
		Name:              "enc-random",
		Owner:             OwnerUnitTest,
		EncryptionSupport: registry.EncryptionMetamorphic,
		Run: func(ctx context.Context, t test.Test, c cluster.Cluster) {
			encAtRest := c.(*clusterImpl).encAtRest
			t.L().Printf("encryption-at-rest=%t", encAtRest)
			if encAtRest {
				atomic.StoreInt32(&sawEncrypted, 1)
			}
		},
		Cluster:          r.MakeClusterSpec(0),
		CompatibleClouds: registry.AllExceptAWS,
		Suites:           registry.Suites(registry.Nightly),
	})

	rt := setupRunnerTest(t, r, nil)

	for i := 0; i < 10000; i++ {
		require.NoError(t, rt.runner.Run(
			context.Background(), rt.tests, 1 /* count */, 1, /* parallelism */
			rt.copt, testOpts{}, rt.lopt,
		))
		if atomic.LoadInt32(&sawEncrypted) == 0 {
			// NB: since it's a 50% chance, the probability of *not* hitting
			// this branch over 10k runs is 1 - (0.5)^10000 which is essentially 1.
			continue
		}
		t.Logf("done after %d iterations", i+1)
		return
	}
	t.Fatalf("encryption at rest never randomly enabled")
}

type runnerTest struct {
	stdout, stderr *syncedBuffer // captures runner.Run
	lopt           loggingOpt
	copt           clustersOpt
	tests          []registry.TestSpec
	runner         *testRunner
}

func setupRunnerTest(t *testing.T, r testRegistryImpl, testFilters []string) *runnerTest {
	ctx := context.Background()

	tf, err := registry.NewTestFilter(testFilters)
	require.NoError(t, err)

	tests, _ := testsToRun(r, tf, false, 1.0, true)
	cr := newClusterRegistry()

	stopper := stop.NewStopper()
	t.Cleanup(func() { stopper.Stop(ctx) })
	runner := newUnitTestRunner(cr, stopper)

	var stdout syncedBuffer
	var stderr syncedBuffer
	lopt := loggingOpt{
		l: func() *logger.Logger {
			l, err := logger.RootLogger(filepath.Join(t.TempDir(), "test.log"), logger.NoTee)
			if err != nil {
				panic(err)
			}
			return l
		}(),
		tee:          logger.NoTee,
		stdout:       &stdout,
		stderr:       &stderr,
		artifactsDir: "",
	}
	copt := defaultClusterOpt()
	return &runnerTest{
		stdout: &stdout,
		stderr: &stderr,
		lopt:   lopt,
		copt:   copt,
		tests:  tests,
		runner: runner,
	}
}

// verifies that actual test completion conditions match the expected
func assertTestCompletion(
	t *testing.T,
	tests []registry.TestSpec,
	filters []string,
	completed []completedTestInfo,
	actualErr error,
	expectedErr string,
) {
	t.Helper()

	if !testutils.IsError(actualErr, expectedErr) {
		t.Fatalf("expected err: %q, but found %v. Filters: %s", expectedErr, actualErr, filters)
	}

	require.Equal(t, len(tests), len(completed), "len(completed) invalid")

	for i, info := range completed {
		if info.test == "pass" {
			require.Truef(t, info.pass, "expected test %s to pass", tests[i].Name)
		} else if info.test == "fail" {
			require.Falsef(t, info.pass, "expected test %s to fail", tests[i].Name)
		}
	}
}

type syncedBuffer struct {
	mu  syncutil.Mutex
	buf bytes.Buffer
}

func (b *syncedBuffer) Write(p []byte) (n int, err error) {
	b.mu.Lock()
	defer b.mu.Unlock()
	return b.buf.Write(p)
}

func (b *syncedBuffer) String() string {
	b.mu.Lock()
	defer b.mu.Unlock()
	return b.buf.String()
}

func TestRunnerTestTimeout(t *testing.T) {
	ctx := context.Background()
	stopper := stop.NewStopper()
	defer stopper.Stop(ctx)
	cr := newClusterRegistry()
	runner := newUnitTestRunner(cr, stopper)

	var buf syncedBuffer
	copt := defaultClusterOpt()
	lopt := defaultLoggingOpt(&buf)
	numTasks := 3
	tasksWaitGroup := sync.WaitGroup{}
	tasksWaitGroup.Add(numTasks)
	test := registry.TestSpec{
		Name:             `timeout`,
		Owner:            OwnerUnitTest,
		Timeout:          10 * time.Millisecond,
		Cluster:          spec.MakeClusterSpec(0),
		CompatibleClouds: registry.AllExceptAWS,
		Suites:           registry.Suites(registry.Nightly),
		CockroachBinary:  registry.StandardCockroach,
		Run: func(ctx context.Context, t test.Test, c cluster.Cluster) {
			for i := 0; i < numTasks; i++ {
				t.Go(func(taskCtx context.Context, l *logger.Logger) error {
					defer func() {
						tasksWaitGroup.Done()
					}()
					<-taskCtx.Done()
					return nil
				})
			}
			<-ctx.Done()
		},
	}
	err := runner.Run(ctx, []registry.TestSpec{test}, 1, /* count */
		defaultParallelism, copt, testOpts{}, lopt)
	if !testutils.IsError(err, "some tests failed") {
		t.Fatalf("expected error \"some tests failed\", got: %v", err)
	}

	out := buf.String()
	timeoutRE := regexp.MustCompile(`(?m)^.*test timed out \(.*\)`)
	if !timeoutRE.MatchString(out) {
		t.Fatalf("unable to find \"timed out\" message:\n%s", out)
	}

	// Ensure tasks are also canceled.
	tasksWaitGroup.Wait()
}

func TestRegistryPrepareSpec(t *testing.T) {
	dummyRun := func(context.Context, test.Test, cluster.Cluster) {}

	var listTests = func(t *registry.TestSpec) []string {
		return []string{t.Name}
	}

	testCases := []struct {
		spec          registry.TestSpec
		expectedErr   string
		expectedTests []string
	}{
		{
			registry.TestSpec{
				Name:             "a",
				Owner:            OwnerUnitTest,
				Run:              dummyRun,
				Cluster:          spec.MakeClusterSpec(0),
				CompatibleClouds: registry.AllExceptAWS,
				Suites:           registry.Suites(registry.Nightly),
			},
			"",
			[]string{"a"},
		},
		{
			registry.TestSpec{
				Name:             "illegal *[]",
				Owner:            OwnerUnitTest,
				Run:              dummyRun,
				Cluster:          spec.MakeClusterSpec(0),
				CompatibleClouds: registry.AllExceptAWS,
				Suites:           registry.Suites(registry.Nightly),
			},
			`illegal \*\[\]: Name must match this regexp: `,
			nil,
		},
	}
	for _, c := range testCases {
		t.Run("", func(t *testing.T) {
			r := makeTestRegistry()
			err := r.prepareSpec(&c.spec)
			if !testutils.IsError(err, c.expectedErr) {
				t.Fatalf("expected %q, but found %q", c.expectedErr, err.Error())
			}
			if c.expectedErr == "" {
				tests := listTests(&c.spec)
				sort.Strings(tests)
				if diff := pretty.Diff(c.expectedTests, tests); len(diff) != 0 {
					t.Fatalf("unexpected tests:\n%s", strings.Join(diff, "\n"))
				}
			}
		})
	}
}

func runExitCodeTest(t *testing.T, injectedError error) error {
	ctx := context.Background()
	t.Helper()
	cr := newClusterRegistry()
	stopper := stop.NewStopper()
	defer stopper.Stop(ctx)
	runner := newUnitTestRunner(cr, stopper)
	r := mkReg(t)
	r.Add(registry.TestSpec{
		Name:             "boom",
		Owner:            OwnerUnitTest,
		Cluster:          spec.MakeClusterSpec(0),
		CompatibleClouds: registry.AllExceptAWS,
		Suites:           registry.Suites(registry.Nightly),
		Run: func(ctx context.Context, t test.Test, c cluster.Cluster) {
			if injectedError != nil {
				t.Fatal(injectedError)
			}
		},
	})
	tf, err := registry.NewTestFilter(nil)
	require.NoError(t, err)

	tests, _ := testsToRun(r, tf, false, 1.0, true)
	var buf syncedBuffer
	lopt := defaultLoggingOpt(&buf)
	return runner.Run(ctx, tests, 1, 1, clustersOpt{}, testOpts{}, lopt)
}

func TestExitCode(t *testing.T) {
	require.NoError(t, runExitCodeTest(t, nil /* test passes */))
	err := runExitCodeTest(t, errors.New("boom"))
	require.True(t, errors.Is(err, errTestsFailed))
}

func TestNewCluster(t *testing.T) {
	ctx := context.Background()
	factory := &clusterFactory{sem: make(chan struct{}, 1)}
	cfg := clusterConfig{spec: spec.MakeClusterSpec(1)}
	setStatus := func(string) {}

	defer func() {
		create = roachprod.Create
	}()

	var createCallsCounter int

	testCases := []struct {
		name                string
		createMock          func(ctx context.Context, l *logger.Logger, username string, opts ...*cloud.ClusterCreateOpts) (retErr error)
		expectedCreateCalls int
	}{
		{
			"Malformed Cluster Name Error",
			func(ctx context.Context, l *logger.Logger, username string, opts ...*cloud.ClusterCreateOpts) (retErr error) {
				createCallsCounter++
				return &roachprod.MalformedClusterNameError{}
			},
			1, /* expectedCreateCalls */
		},
		{
			"Cluster Already Exists Error",
			func(ctx context.Context, l *logger.Logger, username string, opts ...*cloud.ClusterCreateOpts) (retErr error) {
				createCallsCounter++
				return &roachprod.ClusterAlreadyExistsError{}
			},
			1, /* expectedCreateCalls */
		},
	}

	for _, c := range testCases {
		t.Run(c.name, func(t *testing.T) {
			createCallsCounter = 0
			create = c.createMock
			_, _, err := factory.newCluster(ctx, cfg, setStatus, true)
			require.Error(t, err)
			require.Equal(t, c.expectedCreateCalls, createCallsCounter)
		})
	}
}

// Regression test for: https://github.com/cockroachdb/cockroach/issues/129997
// Tests that workload nodes are assigned the same default zone as the main CRDB cluster.
func TestGCESameDefaultZone(t *testing.T) {
	ctx := context.Background()
	factory := &clusterFactory{sem: make(chan struct{}, 1)}
	cfg := clusterConfig{spec: spec.MakeClusterSpec(2, spec.WorkloadNode())}
	setStatus := func(string) {}

	defer func() {
		create = roachprod.Create
	}()

	create = func(ctx context.Context, l *logger.Logger, username string, opts ...*cloud.ClusterCreateOpts) (retErr error) {
		// Since we specified no zone for this cluster, roachtest should assign a default one for us.
		// Check that it assigns the same default zone to both the CRDB cluster and the workload node.
		require.Equal(t, len(opts), 2)
		crdbZones := opts[0].ProviderOptsContainer[gce.ProviderName].(*gce.ProviderOpts).Zones
		workloadZones := opts[1].ProviderOptsContainer[gce.ProviderName].(*gce.ProviderOpts).Zones
		require.Equal(t, crdbZones, workloadZones)
		// A bit of a workaround, we don't have a mock for registerCluster at this time which will panic if hit.
		// Instead, just return an error to return early since we already tested the code paths we care about.
		return &roachprod.ClusterAlreadyExistsError{}
	}

	testCases := []struct {
		name       string
		geo        bool
		createMock func(ctx context.Context, l *logger.Logger, username string, opts ...*cloud.ClusterCreateOpts) (retErr error)
	}{
		{
			name: "Separate GCE create calls for same cluster default to same zone",
			geo:  false,
		},
		{
			name: "Separate GCE create calls for same geo cluster default to same zones",
			geo:  true,
		},
	}

	for _, c := range testCases {
		cfg.spec.Geo = c.geo
		t.Run(c.name, func(t *testing.T) {
			for i := 0; i < 100; i++ {
				_, _, _ = factory.newCluster(ctx, cfg, setStatus, true)
			}
		})
	}
}

func TestTransientErrorFallback(t *testing.T) {
	ctx := context.Background()
	stopper := stop.NewStopper()
	defer stopper.Stop(ctx)
	cr := newClusterRegistry()
	runner := newUnitTestRunner(cr, stopper)

	var buf syncedBuffer
	copt := defaultClusterOpt()
	lopt := defaultLoggingOpt(&buf)

	// Test that if a test fails with a transient error handled by the `require` package,
	// the test runner will correctly still identify it as a flake and the run will have
	// no failed tests.
	t.Run("Require API", func(t *testing.T) {
		mockTest := registry.TestSpec{
			Name:             `ssh flake`,
			Owner:            OwnerUnitTest,
			Cluster:          spec.MakeClusterSpec(0),
			CompatibleClouds: registry.AllExceptAWS,
			Suites:           registry.Suites(registry.Nightly),
			CockroachBinary:  registry.StandardCockroach,
			Run: func(ctx context.Context, t test.Test, c cluster.Cluster) {
				require.NoError(t, rperrors.NewSSHError(errors.New("oops")))
			},
		}
		err := runner.Run(ctx, []registry.TestSpec{mockTest}, 1, /* count */
			defaultParallelism, copt, testOpts{}, lopt)
		require.NoError(t, err)
	})

	// Now test that if the transient error is not handled by the `require` package,
	// but similarly lost due to casting to a string, the test runner *won't* mark
	// it as a flake and we will have a failed test.
	t.Run("Require API Not Used", func(t *testing.T) {
		mockTest := registry.TestSpec{
			Name:             `ssh flake`,
			Owner:            OwnerUnitTest,
			Cluster:          spec.MakeClusterSpec(0),
			CompatibleClouds: registry.AllExceptAWS,
			Suites:           registry.Suites(registry.Nightly),
			CockroachBinary:  registry.StandardCockroach,
			Run: func(ctx context.Context, t test.Test, c cluster.Cluster) {
				err := errors.Newf("%s", rperrors.NewSSHError(errors.New("oops")))
				t.Fatal(err)
			},
		}
		err := runner.Run(ctx, []registry.TestSpec{mockTest}, 1, /* count */
			defaultParallelism, copt, testOpts{}, lopt)
		if !testutils.IsError(err, "some tests failed") {
			t.Fatalf("expected error \"some tests failed\", got: %v", err)
		}
	})
}

func TestRunnerTasks(t *testing.T) {
	ctx := context.Background()
	stopper := stop.NewStopper()
	defer stopper.Stop(ctx)
	cr := newClusterRegistry()
	runner := newUnitTestRunner(cr, stopper)

	var buf syncedBuffer
	copt := defaultClusterOpt()
	lopt := defaultLoggingOpt(&buf)

	mockTest := registry.TestSpec{
		Name:             `mock test`,
		Owner:            OwnerUnitTest,
		Cluster:          spec.MakeClusterSpec(0),
		CompatibleClouds: registry.AllExceptAWS,
		Suites:           registry.Suites(registry.Nightly),
		CockroachBinary:  registry.StandardCockroach,
		Run: func(ctx context.Context, t test.Test, c cluster.Cluster) {
			t.Go(func(taskCtx context.Context, l *logger.Logger) error {
				return errors.New("task error")
			}, task.Name("task"))
			<-ctx.Done()
		},
	}

	// If a task fails, the test runner should return an error.
	t.Run("Task Error", func(t *testing.T) {
		mockTest.Run = func(ctx context.Context, t test.Test, c cluster.Cluster) {
			t.Go(func(taskCtx context.Context, l *logger.Logger) error {
				return errors.New("task error")
			}, task.Name("task"))
			<-ctx.Done()
		}
		err := runner.Run(ctx, []registry.TestSpec{mockTest}, 1, /* count */
			defaultParallelism, copt, testOpts{}, lopt)
		if !testutils.IsError(err, "some tests failed") {
			t.Fatalf("expected error \"some tests failed\", got: %v", err)
		}
	})

	// If a task panics, the test runner should return an error.
	t.Run("Task Panic", func(t *testing.T) {
		mockTest.Run = func(ctx context.Context, t test.Test, c cluster.Cluster) {
			t.Go(func(taskCtx context.Context, l *logger.Logger) error {
				panic("task panic")
			}, task.Name("task"))
			<-ctx.Done()
		}
		err := runner.Run(ctx, []registry.TestSpec{mockTest}, 1, /* count */
			defaultParallelism, copt, testOpts{}, lopt)
		if !testutils.IsError(err, "some tests failed") {
			t.Fatalf("expected error \"some tests failed\", got: %v", err)
		}
	})

	// Test task termination if a test fails.
	t.Run("Terminate Failure", func(t *testing.T) {
		var tasksDone atomic.Uint32
		mockTest.Run = func(ctx context.Context, t test.Test, c cluster.Cluster) {
			t.Go(func(taskCtx context.Context, l *logger.Logger) error {
				defer func() {
					tasksDone.Add(1)
				}()
				<-taskCtx.Done()
				return nil
			}, task.Name("task"))
			t.Fatalf("test failed")
		}
		err := runner.Run(ctx, []registry.TestSpec{mockTest}, 1, /* count */
			defaultParallelism, copt, testOpts{}, lopt)
		if !testutils.IsError(err, "some tests failed") {
			t.Fatalf("expected error \"some tests failed\", got: %v", err)
		}
		require.Equal(t, uint32(1), tasksDone.Load())
	})

	// Test task termination if a test fails.
	t.Run("Terminate Success", func(t *testing.T) {
		var tasksDone atomic.Uint32
		mockTest.Run = func(ctx context.Context, t test.Test, c cluster.Cluster) {
			t.Go(func(taskCtx context.Context, l *logger.Logger) error {
				defer func() {
					tasksDone.Add(1)
				}()
				<-taskCtx.Done()
				return nil
			}, task.Name("task"))
		}
		err := runner.Run(ctx, []registry.TestSpec{mockTest}, 1, /* count */
			defaultParallelism, copt, testOpts{}, lopt)
		require.NoError(t, err)
		require.Equal(t, uint32(1), tasksDone.Load())
	})
}

func TestVMPreemptionPolling(t *testing.T) {
	ctx := context.Background()
	stopper := stop.NewStopper()
	defer stopper.Stop(ctx)
	cr := newClusterRegistry()
	runner := newUnitTestRunner(cr, stopper)

	var buf syncedBuffer
	copt := defaultClusterOpt()
	lopt := defaultLoggingOpt(&buf)

	mockTest := registry.TestSpec{
		Name:             `preemption`,
		Owner:            OwnerUnitTest,
		Cluster:          spec.MakeClusterSpec(0, spec.UseSpotVMs()),
		CompatibleClouds: registry.AllExceptAWS,
		Suites:           registry.Suites(registry.Nightly),
		CockroachBinary:  registry.StandardCockroach,
		Timeout:          10 * time.Second,
		Run: func(ctx context.Context, t test.Test, c cluster.Cluster) {
			<-ctx.Done()
		},
	}

	setPollPreemptionInterval := func(interval time.Duration) {
		pollPreemptionInterval.Lock()
		defer pollPreemptionInterval.Unlock()
		pollPreemptionInterval.interval = interval
	}

	getPreemptedVMsHook = func(c cluster.Cluster, ctx context.Context, l *logger.Logger) ([]vm.PreemptedVM, error) {
		preemptedVMs := []vm.PreemptedVM{{
			Name:        "test_node",
			PreemptedAt: time.Now(),
		}}
		return preemptedVMs, nil
	}

	defer func() {
		getPreemptedVMsHook = func(c cluster.Cluster, ctx context.Context, l *logger.Logger) ([]vm.PreemptedVM, error) {
			return c.GetPreemptedVMs(ctx, l)
		}
		setPollPreemptionInterval(5 * time.Minute)
	}()

	// Test that if a VM is preempted, the VM preemption monitor will catch
	// it and cancel the test before it times out.
	t.Run("polling cancels test", func(t *testing.T) {
		setPollPreemptionInterval(50 * time.Millisecond)

		err := runner.Run(ctx, []registry.TestSpec{mockTest}, 1, /* count */
			defaultParallelism, copt, testOpts{}, lopt)
		// The preemption monitor should mark a VM as preempted and the test should
		// be treated as a flake instead of a failed test.
		require.NoError(t, err)
	})

	// Test that if a VM is preempted but the polling doesn't catch it because the
	// test finished first, the post failure checks will check again and mark it as a flake.
	t.Run("polling doesn't catch preemption", func(t *testing.T) {
		// Set the interval very high so we don't poll for preemptions.
		setPollPreemptionInterval(1 * time.Hour)

		mockTest.Run = func(ctx context.Context, t test.Test, c cluster.Cluster) {
			t.Error("Should be ignored")
		}
		err := runner.Run(ctx, []registry.TestSpec{mockTest}, 1, /* count */
			defaultParallelism, copt, testOpts{}, lopt)
		// The post test failure check should mark a VM as preempted and the test should
		// be treated as a flake instead of a failed test.
		require.NoError(t, err)
	})
<<<<<<< HEAD

	// Test that if VM preemption polling finds a preempted VM but the post test failure
	// check doesn't, the test is still marked as a flake.
	t.Run("post test check doesn't catch preemption", func(t *testing.T) {
		setPollPreemptionInterval(10 * time.Millisecond)
		testPreemptedCh := make(chan struct{})
		getPreemptedVMsHook = func(c cluster.Cluster, ctx context.Context, l *logger.Logger) ([]vm.PreemptedVM, error) {
			preemptedVMs := []vm.PreemptedVM{{
				Name:        "test_node",
				PreemptedAt: time.Now(),
			}}
			close(testPreemptedCh)
			return preemptedVMs, nil
		}

		mockTest.Run = func(ctx context.Context, t test.Test, c cluster.Cluster) {
			defer func() {
				getPreemptedVMsHook = func(c cluster.Cluster, ctx context.Context, l *logger.Logger) ([]vm.PreemptedVM, error) {
					return nil, nil
				}
			}()
			// Make sure the preemption polling is called and the test context is cancelled
			// before unblocking. Under stress, the test may time out before the preemption
			// check is called otherwise.
			<-testPreemptedCh
			<-ctx.Done()
		}

		err := runner.Run(ctx, []registry.TestSpec{mockTest}, 1, /* count */
			defaultParallelism, copt, testOpts{}, lopt)

		require.NoError(t, err)
	})

	// Test that if the test hangs until timeout, a VM preemption will still be caught.
	t.Run("test hangs and still catches preemption", func(t *testing.T) {
		// We don't want the polling to cancel the test early.
		setPollPreemptionInterval(10 * time.Minute)
		getPreemptedVMsHook = func(c cluster.Cluster, ctx context.Context, l *logger.Logger) ([]vm.PreemptedVM, error) {
			preemptedVMs := []vm.PreemptedVM{{
				Name:        "test_node",
				PreemptedAt: time.Now(),
			}}
			return preemptedVMs, nil
		}

		mockTest.Timeout = 10 * time.Millisecond
		// We expect the following to occur:
		//	1. The test blocks on the context, which is only cancelled when the test runner
		//		 returns after test completion. This effectively blocks the test forever.
		//  2. The test times out and the test runner marks it as failed.
		//  3. Normally, this would result in a failed test and runner.Run returning an error.
		//     However, because we injected a preemption, the test runner marks it as a flake
		//     instead and returns no errors.
		mockTest.Run = func(ctx context.Context, t test.Test, c cluster.Cluster) {
			<-ctx.Done()
		}

		err := runner.Run(ctx, []registry.TestSpec{mockTest}, 1, /* count */
			defaultParallelism, copt, testOpts{}, lopt)

		require.NoError(t, err)
	})
=======
}

// TestRunnerFailureAfterTimeout checks that a test has a failure added
// after the test has timed out works as expected.
//
// Specifically, this is a regression test that replacing the test logger
// for post test artifacts collection or assertion checks is atomic and
// doesn't race with the logger potentially still being used by the test.
func TestRunnerFailureAfterTimeout(t *testing.T) {
	ctx := context.Background()
	stopper := stop.NewStopper()
	defer stopper.Stop(ctx)
	cr := newClusterRegistry()
	runner := newUnitTestRunner(cr, stopper)

	var buf syncedBuffer
	copt := defaultClusterOpt()
	lopt := defaultLoggingOpt(&buf)
	test := registry.TestSpec{
		Name:  `timeout`,
		Owner: OwnerUnitTest,
		// Set the timeout very low so we can observe the timeout
		// and error racing.
		Timeout:          1 * time.Nanosecond,
		Cluster:          spec.MakeClusterSpec(0),
		CompatibleClouds: registry.AllExceptAWS,
		Suites:           registry.Suites(registry.Nightly),
		CockroachBinary:  registry.StandardCockroach,
		Run: func(ctx context.Context, t test.Test, c cluster.Cluster) {
			t.Error("test failed")
		},
	}
	err := runner.Run(ctx, []registry.TestSpec{test}, 1, /* count */
		defaultParallelism, copt, testOpts{}, lopt)
	require.Error(t, err)
>>>>>>> 3ca9845c
}<|MERGE_RESOLUTION|>--- conflicted
+++ resolved
@@ -767,7 +767,6 @@
 		// be treated as a flake instead of a failed test.
 		require.NoError(t, err)
 	})
-<<<<<<< HEAD
 
 	// Test that if VM preemption polling finds a preempted VM but the post test failure
 	// check doesn't, the test is still marked as a flake.
@@ -831,7 +830,6 @@
 
 		require.NoError(t, err)
 	})
-=======
 }
 
 // TestRunnerFailureAfterTimeout checks that a test has a failure added
@@ -867,5 +865,4 @@
 	err := runner.Run(ctx, []registry.TestSpec{test}, 1, /* count */
 		defaultParallelism, copt, testOpts{}, lopt)
 	require.Error(t, err)
->>>>>>> 3ca9845c
 }